import logging
import os
import re
import yaml
from envyaml import EnvYAML

import setup
import pytest
import shutil

from selenium import webdriver
from unittest import TestCase
from unittest.mock import MagicMock, patch
from unittest.mock import PropertyMock

from diffengine import (
    init,
    Feed,
    EntryVersion,
    Entry,
    FeedEntry,
    home_path,
    load_config,
    setup_browser,
    UnknownWebdriverError,
    process_entry,
    UA,
    TwitterHandler,
    SendgridHandler,
    _fingerprint,
)
from diffengine.text_builder import build_text
from diffengine.utils import generate_config
from diffengine.exceptions.sendgrid import (
    SendgridConfigNotFoundError,
    AlreadyEmailedError,
    SendgridArchiveUrlNotFoundError,
)
<<<<<<< HEAD
=======
from diffengine.text import build_text
>>>>>>> 505aa2a8
from diffengine.exceptions.twitter import (
    TwitterConfigNotFoundError,
    TokenNotFoundError,
    AlreadyTweetedError,
    TwitterAchiveUrlNotFoundError,
    UpdateStatusError,
)

test_home = "test"
test_env_file = ".env"
test_config = EnvYAML(
    "config-test.yaml",
    env_file=test_env_file if os.path.isfile(test_env_file) else None,
)

if os.path.isdir(test_home):
    shutil.rmtree(test_home)


def test_version():
    assert setup.version in UA


def test_fingerprint():
    assert _fingerprint("foo bar") == "foobar"
    assert _fingerprint("foo bar\nbaz") == "foobarbaz"
    assert _fingerprint("foo<br>bar") == "foobar"
    assert _fingerprint("foo'bar") == "foobar"
    assert _fingerprint("foo’bar") == "foobar"


class FeedTest(TestCase):
    feed = None
    entry = None
    version = None

    def setUp(self) -> None:
        generate_config(test_home, {"db": test_config.get("db", "sqlite:///:memory:")})
        # set things up but disable prompting for initial feed
        init(test_home, prompt=False)
        self.feed = Feed.create(name="Test", url="https://inkdroid.org/feed.xml")
        self.feed.get_latest()
        self.entry = self.feed.entries[0]
        self.version = self.entry.get_latest()

    def test_feed(self):
        assert self.feed.created
        assert len(self.feed.entries) == 10

    def test_entry(self):
        assert type(self.version) == EntryVersion
        assert len(self.entry.versions) == 1

    def test_diff(self):
        e = self.entry
        v1 = e.versions[0]

        # remove some characters from the version
        v1.summary = v1.summary[0:-20]
        v1.save()

        v2 = e.get_latest()
        assert type(v2) == EntryVersion
        assert v2.diff
        assert v2.archive_url is not None
        assert (
            re.match("^https://web.archive.org/web/[0-9]+/.+$", v2.archive_url)
            is not None
        )

        diff = v2.diff
        assert diff.old == v1
        assert diff.new == v2
        assert os.path.isfile(diff.html_path)
        assert os.path.isfile(diff.screenshot_path)
        assert os.path.isfile(diff.thumbnail_path)

        # check that the url for the internet archive diff is working
        assert re.match(
            "^https://web.archive.org/web/diff/\\d+/\\d+/https.+$", diff.url
        )

    def test_html_diff(self):
        e = self.entry

        # add a change to the summary that htmldiff ignores
        v1 = e.versions[-1]
        parts = v1.summary.split()
        parts.insert(2, "<br>   \n")
        v1.summary = " ".join(parts)
        v1.save()

        v2 = e.get_latest()
        assert v2 is None

    def test_many_to_many(self):

        # these two feeds share this entry, we want diffengine to support
        # multiple feeds for the same content, which is fairly common at
        # large media organizations with multiple topical feeds
        url = "https://www.washingtonpost.com/classic-apps/how-a-week-of-tweets-by-trump-stoked-anxiety-moved-markets-and-altered-plans/2017/01/07/38be8e64-d436-11e6-9cb0-54ab630851e8_story.html"

        f1 = Feed.create(
            name="feed1",
            url="https://raw.githubusercontent.com/DocNow/diffengine/master/test-data/feed1.xml",
        )
        f1.get_latest()

        f2 = Feed.create(
            name="feed2",
            url="https://raw.githubusercontent.com/DocNow/diffengine/master/test-data/feed2.xml",
        )
        f2.get_latest()

        assert f1.entries.where(Entry.url == url).count() == 1
        assert f2.entries.where(Entry.url == url).count() == 1

        e = Entry.get(Entry.url == url)
        assert FeedEntry.select().where(FeedEntry.entry == e).count() == 2

    def test_bad_feed_url(self):
        # bad feed url shouldn't cause a fatal exception
        f = Feed.create(name="feed1", url="http://example.org/feedfeed.xml")
        f.get_latest()
        assert True

    def test_whitespace(self):
        e = self.feed.entries[0]
        v1 = e.versions[-1]

        # add some whitespace
        v1.summary = v1.summary + "\n\n    "
        v1.save()

        # whitespace should not count when diffing
        v2 = e.get_latest()
        assert v2 == None

    # This one is only for tweeting purposes only
    # If no .env var is set, this one will success anyway :)
    def test_tweet_diff(self):
        e = self.entry
        v1 = e.versions[0]

        # remove some characters from the version
        v1.summary = v1.summary[0:-20]
        v1.save()

        v2 = e.get_latest()

        # run this alone for checking correct tweeting behavior
        if v2 is not None:
            diff = v2.diff
            try:
                token = test_config.get("twitter.token")
                twitter_handler = TwitterHandler(
                    test_config.get("twitter.consumer_key"),
                    test_config.get("twitter.consumer_secret"),
                )
                twitter_handler.tweet_diff(diff, token)
                twitter_handler.delete_diff(diff, token)
            except Exception:
                logging.debug("no tweet configured for test. Doing nothing")


class EnvVarsTest(TestCase):
    def test_config_file_integration(self):
        # test values
        public_value = "public value"
        private_yaml_key = "${PRIVATE_VAR}"
        private_value = "private value"

        # create dot env that that will read
        dotenv_file = open(home_path(".env"), "w+")
        dotenv_file.write("PRIVATE_VAR=%s\n" % private_value)
        dotenv_file.close()

        # create config.yaml that will be read
        test_config = {
            "example": {"private_value": private_yaml_key, "public_value": public_value}
        }
        generate_config(test_home, test_config)

        # test!
        new_config = load_config()
        assert new_config["example"]["public_value"] == public_value
        assert new_config["example"]["private_value"] != private_yaml_key
        assert new_config["example"]["private_value"] == private_value


class WebdriverTest(TestCase):
    def test_geckodriver_when_webdriver_is_not_defined(self):
        # create config.yaml that will be read
        browser = setup_browser()
        assert isinstance(browser, webdriver.Firefox) == True

    def test_raises_when_unknown_webdriver(self):
        with pytest.raises(UnknownWebdriverError):
            # create config.yaml that will be read
            setup_browser("wrong_engine")

    def test_webdriver_is_geckodriver(self):
        # create config.yaml that will be read
        browser = setup_browser("geckodriver")
        assert isinstance(browser, webdriver.Firefox) == True

    def test_webdriver_is_chromedriver(self):
        # create config.yaml that will be read
        browser = setup_browser("chromedriver")
        assert isinstance(browser, webdriver.Chrome) == True


class EntryTest(TestCase):
    def setUp(self) -> None:
        logging.disable(logging.CRITICAL)

    def tearDown(self) -> None:
        logging.disable(logging.NOTSET)

    def test_stale_is_skipped(self):
        # Prepare
        entry = MagicMock()
        type(entry).stale = PropertyMock(return_value=False)

        # Test
        result = process_entry(entry, None, None)

        # Assert
        assert result["skipped"] == 1

    def test_raise_if_entry_retrieve_fails(self):
        # Prepare
        entry = MagicMock()
        type(entry).stale = PropertyMock(return_value=True)
        entry.get_latest = MagicMock(side_effect=Exception("TEST"))

        # Test
        result = process_entry(entry, None, None)

        # Assert
        entry.get_latest.assert_called_once()
        assert result["checked"] == 1
        assert result["new"] == 0

    def test_get_none_if_no_new_version(self):
        # Prepare
        twitter = MagicMock()
        twitter.tweet_diff = MagicMock()

        entry = MagicMock()
        type(entry).stale = PropertyMock(return_value=True)
        entry.get_latest = MagicMock(return_value=None)

        # Test
        result = process_entry(entry, None, twitter)

        # Assert
        entry.get_latest.assert_called_once()
        assert result["checked"] == 1
        assert result["new"] == 0
        twitter.tweet_diff.assert_not_called()

    def test_do_not_tweet_if_entry_has_no_diff(self):
        # Prepare
        twitter = MagicMock()
        twitter.tweet_diff = MagicMock()

        version = MagicMock()
        type(version).diff = PropertyMock(return_value=None)

        entry = MagicMock()
        type(entry).stale = PropertyMock(return_value=True)
        entry.get_latest = MagicMock(return_value=version)

        # Test
        result = process_entry(entry, None, twitter)

        # Assert
        entry.get_latest.assert_called_once()
        assert result["checked"] == 1
        assert result["new"] == 1
        twitter.tweet_diff.assert_not_called()

    def test_do_not_tweet_if_feed_has_no_token(self):
        # Prepare
        twitter = MagicMock()
        twitter.tweet_diff = MagicMock()

        version = MagicMock()
        type(version).diff = PropertyMock(return_value=None)

        entry = MagicMock()
        type(entry).stale = PropertyMock(return_value=True)
        entry.get_latest = MagicMock(return_value=version)

        # Test
        result = process_entry(entry, None, twitter)

        # Assert
        entry.get_latest.assert_called_once()
        assert result["checked"] == 1
        assert result["new"] == 1
        twitter.tweet_diff.assert_not_called()

    def test_do_tweet_if_entry_has_diff(self):
        # Prepare
        twitter = MagicMock()
        twitter.tweet_diff = MagicMock()

        version = MagicMock()
        type(version).diff = PropertyMock(return_value=MagicMock())

        entry = MagicMock()
        type(entry).stale = PropertyMock(return_value=True)
        entry.get_latest = MagicMock(return_value=version)

        # Test
        token = {"access_token": "test", "access_token_secret": "test"}
        result = process_entry(entry, {"twitter": token}, twitter)

        # Assert
        entry.get_latest.assert_called_once()
        assert result["checked"] == 1
        assert result["new"] == 1
        twitter.tweet_diff.assert_called_once()

    def test_do_mail_if_entry_has_diff(self):
        # Prepare
        sendgrid = MagicMock()
        sendgrid.publish_diff = MagicMock()

        version = MagicMock()
        type(version).diff = PropertyMock(return_value=MagicMock())

        entry = MagicMock()
        type(entry).stale = PropertyMock(return_value=True)
        entry.get_latest = MagicMock(return_value=version)

        # Test
        sendgrid_config = {
            "api_token": "12345",
            "sender": "test@test.test",
            "receivers": "test@test.test",
        }
        result = process_entry(entry, {"sendgrid": sendgrid_config}, None, sendgrid)

        # Assert
        entry.get_latest.assert_called_once()
        assert result["checked"] == 1
        assert result["new"] == 1
        sendgrid.publish_diff.assert_called_once()


class TwitterHandlerTest(TestCase):
    def setUp(self) -> None:
        logging.disable(logging.CRITICAL)

    def tearDown(self) -> None:
        logging.disable(logging.NOTSET)

    def test_raises_if_no_config_set(self):
        self.assertRaises(TwitterConfigNotFoundError, TwitterHandler, None, None)
        self.assertRaises(
            TwitterConfigNotFoundError, TwitterHandler, "myConsumerKey", None
        )
        self.assertRaises(
            TwitterConfigNotFoundError, TwitterHandler, None, "myConsumerSecret"
        )

        try:
            TwitterHandler("myConsumerKey", "myConsumerSecret")
        except TwitterConfigNotFoundError:
            self.fail("Twitter.__init__ raised ConfigNotFoundError unexpectedly!")

    def test_raises_if_no_token_provided(self):
        diff = MagicMock()
        twitter = TwitterHandler("myConsumerKey", "myConsumerSecret")
        self.assertRaises(TokenNotFoundError, twitter.tweet_diff, diff, None)

    def test_raises_if_already_tweeted(self):
        diff = MagicMock()
        type(diff).tweeted = PropertyMock(return_value=True)

        token = {
            "access_token": "myAccessToken",
            "access_token_secret": "myAccessTokenSecret",
        }

        twitter = TwitterHandler("myConsumerKey", "myConsumerSecret")
        self.assertRaises(AlreadyTweetedError, twitter.tweet_diff, diff, token)

    def test_raises_if_not_all_archive_urls_are_present(self):
        diff = get_mocked_diff(False)
        token = {
            "access_token": "myAccessToken",
            "access_token_secret": "myAccessTokenSecret",
        }

        twitter = TwitterHandler("myConsumerKey", "myConsumerSecret")
        self.assertRaises(
            TwitterAchiveUrlNotFoundError, twitter.tweet_diff, diff, token
        )

        type(diff.old).archive_url = PropertyMock(return_value="http://test.url/old")
        self.assertRaises(
            TwitterAchiveUrlNotFoundError, twitter.tweet_diff, diff, token
        )

        type(diff.new).archive_url = PropertyMock(return_value="http://test.url/new")
        try:
            twitter.tweet_diff(diff, token)
        except TwitterAchiveUrlNotFoundError:
            self.fail("twitter.tweet_diff raised AchiveUrlNotFoundError unexpectedly!")

    class MockedStatus(MagicMock):
        id_str = PropertyMock(return_value="1234567890")

    @patch("tweepy.OAuthHandler.get_username", return_value="test_user")
    @patch("tweepy.API.update_with_media", return_value=MockedStatus)
    @patch("diffengine.TwitterHandler.create_thread")
    def test_create_thread_if_old_entry_has_no_related_tweet(
        self, mocked_create_thread, mocked_update_with_media, mocked_get_username
    ):

        entry = MagicMock()
        type(entry).tweet_status_id_str = PropertyMock(return_value="")

        diff = get_mocked_diff()
        type(diff.old).entry = entry

        twitter = TwitterHandler("myConsumerKey", "myConsumerSecret")
        twitter.tweet_diff(
            diff,
            {
                "access_token": "myAccessToken",
                "access_token_secret": "myAccessTokenSecret",
            },
        )

        mocked_create_thread.assert_called_once()
        mocked_update_with_media.assert_called_once()
        mocked_get_username.assert_called()

    @patch("tweepy.OAuthHandler.get_username", return_value="test_user")
    @patch("tweepy.API.update_with_media", return_value=MockedStatus)
    def test_update_thread_if_old_entry_has_related_tweet(
        self, mocked_update_with_media, mocked_get_username
    ):
        entry = MagicMock()
        type(entry).tweet_status_id_str = PropertyMock(return_value="1234567890")

        diff = get_mocked_diff()
        type(diff.old).entry = entry
        type(diff.new).tweet_status_id_str = PropertyMock()
        type(diff.new).save = MagicMock()
        type(diff).tweeted = PropertyMock(return_value=False)
        type(diff).save = MagicMock()

        twitter = TwitterHandler("myConsumerKey", "myConsumerSecret")
        twitter.tweet_diff(
            diff,
            {
                "access_token": "myAccessToken",
                "access_token_secret": "myAccessTokenSecret",
            },
        )

        mocked_update_with_media.assert_called_once()
        mocked_get_username.assert_called_once()
        diff.new.save.assert_called_once()
        diff.save.assert_called_once()

    @patch("tweepy.OAuthHandler.get_username", return_value="test_user")
    @patch("tweepy.API.update_with_media", side_effect=Exception)
    def test_raise_when_thread_tweet_fails(
        self, mocked_update_with_media, mocked_get_username
    ):
        entry = MagicMock()
        type(entry).tweet_status_id_str = PropertyMock(return_value="1234567890")

        diff = get_mocked_diff()
        type(diff.old).entry = entry
        type(diff.new).tweet_status_id_str = PropertyMock()
        type(diff.new).save = MagicMock()
        type(diff).tweeted = PropertyMock(return_value=False)
        type(diff).save = MagicMock()

        twitter = TwitterHandler("myConsumerKey", "myConsumerSecret")
        twitter.tweet_diff(
            diff,
            {
                "access_token": "myAccessToken",
                "access_token_secret": "myAccessTokenSecret",
            },
        )

        mocked_update_with_media.assert_called_once()
        mocked_get_username.assert_not_called()
        diff.new.save.assert_not_called()
        diff.save.assert_not_called()

    @patch("tweepy.API.update_status", side_effect=Exception)
    def test_create_thread_failure(self, mocked_update_status):
        entry = MagicMock()
        version = MagicMock()
        twitter = TwitterHandler("myConsumerKey", "myConsumerSecret")
        self.assertRaises(
            UpdateStatusError,
            twitter.create_thread,
            entry,
            version,
            {
                "access_token": "myAccessToken",
                "access_token_secret": "myAccessTokenSecret",
            },
        )
        mocked_update_status.assert_called_once()

    @patch("tweepy.API.update_status", return_value=MockedStatus)
    def test_create_thread_success(self, mocked_update_status):
        entry = MagicMock()
        type(entry).save = MagicMock()
        version = MagicMock()
        type(version).save = MagicMock()
        twitter = TwitterHandler("myConsumerKey", "myConsumerSecret")

        status_id_str = twitter.create_thread(
            entry,
            version,
            {
                "access_token": "myAccessToken",
                "access_token_secret": "myAccessTokenSecret",
            },
        )

        self.assertEqual(status_id_str, mocked_update_status.return_value.id_str)

        mocked_update_status.assert_called_once()
        entry.save.assert_called_once()
        version.save.assert_called_once()


class SendgridHandlerTest(TestCase):
    config = {
        "sendgrid": {
            "api_token": "12345",
            "sender": "test@test.test",
            "receivers": "test@test.test",
        }
    }

    def setUp(self) -> None:
        logging.disable(logging.CRITICAL)

    def tearDown(self) -> None:
        logging.disable(logging.NOTSET)

    def test_raises_if_no_config_set(self):
        diff = MagicMock()
        type(diff).emailed = PropertyMock(return_value=False)
        sendgrid = SendgridHandler({})

        self.assertRaises(SendgridConfigNotFoundError, sendgrid.publish_diff, diff, {})
        try:
            sendgrid.publish_diff(diff, self.config["sendgrid"])
        except SendgridConfigNotFoundError:
            self.fail("sendgrid.publish_diff raised ConfigNotFoundError unexpectedly!")

    def test_raises_if_already_emailed(self):
        diff = MagicMock()
        type(diff).emailed = PropertyMock(return_value=True)

        sendgrid = SendgridHandler(self.config["sendgrid"])
        self.assertRaises(
            AlreadyEmailedError, sendgrid.publish_diff, diff, self.config["sendgrid"]
        )

    def test_raises_if_not_all_archive_urls_are_present(self):
        diff = get_mocked_diff(False)

        sendgrid = SendgridHandler(self.config["sendgrid"])
        self.assertRaises(
            SendgridArchiveUrlNotFoundError,
            sendgrid.publish_diff,
            diff,
            self.config["sendgrid"],
        )

        type(diff.old).archive_url = PropertyMock(return_value="http://test.url/old")
        self.assertRaises(
            SendgridArchiveUrlNotFoundError,
            sendgrid.publish_diff,
            diff,
            self.config["sendgrid"],
        )

        type(diff.new).archive_url = PropertyMock(return_value="http://test.url/new")
        try:
            sendgrid.publish_diff(diff, self.config["sendgrid"])
        except SendgridArchiveUrlNotFoundError:
            self.fail(
                "sendgrid.publish_diff raised AchiveUrlNotFoundError unexpectedly!"
            )


def get_mocked_diff(with_archive_urls=True):
    old = MagicMock()
    type(old).archive_url = None

    new = MagicMock()
    type(new).archive_url = None

    diff = MagicMock()
    type(diff).tweeted = PropertyMock(return_value=False)
    type(diff).emailed = PropertyMock(return_value=False)
    type(diff).old = old
    type(diff).new = new

    if with_archive_urls:
        type(old).archive_url = PropertyMock(return_value="http://test.url/old")
        type(new).archive_url = PropertyMock(return_value="http://test.url/new")

    return diff


class TextBuilderTest(TestCase):
    @patch("logging.warning")
    @patch("diffengine.text.build_with_lang")
    @patch("diffengine.text.build_with_default_content")
    def test_build_with_default_content_when_no_lang_given(
        self, mocked_build_with_default_content, mocked_build_from_lang, mocked_warning
    ):
        diff = get_mocked_diff()
        type(diff.new).title = PropertyMock(return_value="Test")
        type(diff).url = PropertyMock(return_value="https://this.is/a-test")

        build_text(diff)

        mocked_warning.assert_not_called()
        mocked_build_with_default_content.assert_called_once()
        mocked_build_from_lang.assert_not_called()

    @patch("logging.warning")
    @patch("diffengine.text.build_with_lang")
    @patch("diffengine.text.build_with_default_content")
    def test_build_with_default_content_when_lang_is_incomplete(
        self, mocked_build_with_default_content, mocked_build_from_lang, mocked_warning
    ):
        diff = get_mocked_diff()
        type(diff.new).title = PropertyMock(return_value="Test")
        type(diff).url = PropertyMock(return_value="https://this.is/a-test")

        lang = {
            "change_in": "change in",
            "the_url": "the URL",
            "the_title": "the title",
        }
        build_text(diff, lang)

        mocked_warning.assert_called_once()
        mocked_build_with_default_content.assert_called_once()
        mocked_build_from_lang.assert_not_called()

    @patch("logging.warning")
    @patch("diffengine.text.build_with_lang")
    @patch("diffengine.text.build_with_default_content")
    def test_build_with_lang_when_lang_given(
        self, mocked_build_with_default_content, mocked_build_from_lang, mocked_warning
    ):
        diff = get_mocked_diff()
        type(diff.new).title = PropertyMock(return_value="Test")
        type(diff).url = PropertyMock(return_value="https://this.is/a-test")

        lang = {
            "change_in": "change in",
            "the_url": "the URL",
            "the_title": "the title",
            "and": "and",
            "the_summary": "the summary",
        }
        build_text(diff, lang)

        mocked_warning.assert_not_called()
        mocked_build_with_default_content.assert_not_called()
        mocked_build_from_lang.assert_called_once()

    @patch("diffengine.text.build_with_lang")
    def test_default_content_text(self, mocked_build_from_lang):
        diff = get_mocked_diff()
        type(diff.new).title = "Test"
        type(diff).url = "https://this.is/a-test"

        text = build_text(diff)

        mocked_build_from_lang.assert_not_called()
        self.assertEqual(text, "%s %s" % (diff.new.title, diff.url))

        lang = {
            "change_in": "change in",
            "the_url": "the URL",
            "the_title": "the title",
        }
        text = build_text(diff, lang)

        mocked_build_from_lang.assert_not_called()
        self.assertEqual(text, "%s %s" % (diff.new.title, diff.url))

    def test_lang_content_text(self):
        diff = get_mocked_diff()
        lang = {
            "change_in": "change in",
            "the_url": "the URL",
            "the_title": "the title",
            "and": "and",
            "the_summary": "the summary",
        }

        type(diff).url_changed = True
        type(diff).title_changed = False
        type(diff).summary_changed = False
        type(diff).url = "https://this.is/a-test"

        text = build_text(diff, lang)
        self.assertEqual(text, "change in the URL\n%s" % diff.url)

        type(diff).url_changed = False
        type(diff).title_changed = True
        type(diff).summary_changed = False

        text = build_text(diff, lang)
        self.assertEqual(text, "change in the title\n%s" % diff.url)

        type(diff).url_changed = False
        type(diff).title_changed = False
        type(diff).summary_changed = True

        text = build_text(diff, lang)
        self.assertEqual(text, "change in the summary\n%s" % diff.url)

        type(diff).url_changed = True
        type(diff).title_changed = True
        type(diff).summary_changed = False

        text = build_text(diff, lang)
        self.assertEqual(text, "change in the URL and the title\n%s" % diff.url)

        type(diff).url_changed = True
        type(diff).title_changed = False
        type(diff).summary_changed = True

        text = build_text(diff, lang)
        self.assertEqual(text, "change in the URL and the summary\n%s" % diff.url)

        type(diff).url_changed = False
        type(diff).title_changed = True
        type(diff).summary_changed = True

        text = build_text(diff, lang)
        self.assertEqual(text, "change in the title and the summary\n%s" % diff.url)

        type(diff).url_changed = True
        type(diff).title_changed = True
        type(diff).summary_changed = True

        text = build_text(diff, lang)
        self.assertEqual(
            text, "change in the URL, the title and the summary\n%s" % diff.url
        )


class EncodingTest(TestCase):
    def test_utf8_do_nothingg(self):
        text_utf8 = "Me preocupa más la parte futbolística"
        result = to_utf8(text_utf8)
        self.assertEquals(result, text_utf8)

    def test_latin1_to_utf8(self):
        text_latin = "Me preocupa mÃ¡s la parte futbolÃ­stica"
        text_utf8 = "Me preocupa más la parte futbolística"
        result = to_utf8(text_latin)
        self.assertEquals(result, text_utf8)<|MERGE_RESOLUTION|>--- conflicted
+++ resolved
@@ -29,17 +29,13 @@
     SendgridHandler,
     _fingerprint,
 )
-from diffengine.text_builder import build_text
+from diffengine.text import build_text, to_utf8
 from diffengine.utils import generate_config
 from diffengine.exceptions.sendgrid import (
     SendgridConfigNotFoundError,
     AlreadyEmailedError,
     SendgridArchiveUrlNotFoundError,
 )
-<<<<<<< HEAD
-=======
-from diffengine.text import build_text
->>>>>>> 505aa2a8
 from diffengine.exceptions.twitter import (
     TwitterConfigNotFoundError,
     TokenNotFoundError,
