#!/usr/bin/env python

# maybe this module should be broken up into multiple files, or maybe not ...

UA = "diffengine/0.0.1 (+https://github.com/edsu/diffengine)"

import os
import re
import sys
import json
import time
import yaml
import bleach
import codecs
import jinja2
import tweepy
import logging
import htmldiff
import requests
import selenium
import feedparser
import subprocess
import readability

from peewee import *
from datetime import datetime, timedelta
from selenium import webdriver
from urllib.parse import urlparse, urlunparse, parse_qs, urlencode

home = None
config = {}
db = SqliteDatabase(None)

class BaseModel(Model):
    class Meta:
        database = db

class Feed(BaseModel):
    url = CharField(primary_key=True)
    name = CharField()
    created = DateTimeField(default=datetime.utcnow)
    
    @property
    def entries(self):
        return (Entry.select()
                .join(FeedEntry)
                .join(Feed)
                .where(Feed.url==self.url))

    def get_latest(self):
        """
        Gets the feed and creates new entries for new content.
        """
        logging.info("fetching feed: %s", self.url)
        feed = feedparser.parse(self.url)
        for e in feed.entries:
            # TODO: look up with url only, because there may be 
            # overlap bewteen feeds, especially when a large newspaper
            # has multiple feeds
            entry, created = Entry.get_or_create(url=e.link)
            if created:
                FeedEntry.create(entry=entry, feed=self)
                logging.info("found new entry: %s", e.link)
            elif len(entry.feeds.where(Feed.url == self.url)) == 0: 
                FeedEntry.create(entry=entry, feed=self)
                logging.info("found entry from another feed: %s", e.link)


class Entry(BaseModel):
    url = CharField()
    created = DateTimeField(default=datetime.utcnow)
    checked = DateTimeField(default=datetime.utcnow)

    @property
    def feeds(self):
        return (Feed.select()
                .join(FeedEntry)
                .join(Entry)
                .where(Entry.id==self.id))

    @property   
    def stale(self):
        """
        A heuristic for checking new content very often, and checking 
        older content less frequently. If an entry is deemed stale then
        it is worth checking again to see if the content has changed.
        """

        # never been checked before it's obviously stale
        if not self.checked:
            return True

        # time since the entry was created
        hotness = (datetime.utcnow() - self.created).seconds
        if hotness == 0:
            return True

        # time since the entry was last checked
        staleness = (datetime.utcnow() - self.checked).seconds

        # ratio of staleness to hotness
        r = staleness / float(hotness)

        # TODO: allow this magic number to be configured per feed?
        if r >= 0.2:
            logging.debug("%s is stale (r=%f)", self.url, r)
            return True

        logging.debug("%s not stale (r=%f)", self.url, r)
        return False

    def get_latest(self):
        """
        get_latest is the heart of the application. It will get the current 
        version on the web, extract its summary with readability and compare 
        it against a previous version. If a difference is found it will 
        compute the diff, save it as html and png files, and tell Internet 
        Archive to create a snapshot.

        If a new version was found it will be returned, otherwise None will
        be returned.
        """

        # make sure we don't go too fast
        time.sleep(1)

        # fetch the current readability-ized content for the page
        logging.info("checking %s", self.url)
        resp = requests.get(self.url, headers={"User-Agent": UA})
        if resp.status_code != 200:
            logging.warn("Got %s when fetching %s", resp.status_code, self.url)
            return None

        doc = readability.Document(resp.text)
        title = doc.title()
        summary = doc.summary(html_partial=True)
        summary = bleach.clean(summary, tags=["p"], strip=True)

        # in case there was a redirect, and remove utm style marketing
        canonical_url = _remove_utm(resp.url)

        # little cleanups that should be in a function if they grow more
        summary = summary.replace("\xa0", " ")
        summary = summary.replace('“', '"')
        summary = summary.replace('”', '"')

        # get the latest version, if we have one
        versions = EntryVersion.select().where(EntryVersion.entry==self)
        versions = versions.order_by(-EntryVersion.created)
        if len(versions) == 0:
            old = None
        else:
            old = versions[0]

        # compare what we got against the latest version and create a 
        # new version if it looks different, or is brand new (no old version)
        new = None

        if not old or old.title != title or old.summary != summary:
            new = EntryVersion.create(
                title=title,
                url=canonical_url,
                summary=summary,
                entry=self
            )
            new.archive()
            if old:
                logging.info("found new version %s", old.entry.url)
                diff = Diff.create(old=old, new=new)
                diff.generate()
            else:
                logging.info("found first version: %s", self.url)
        else:
            logging.info("content hasn't changed %s", self.url)

        self.checked = datetime.utcnow()
        self.save()

        return new


class FeedEntry(BaseModel):
    feed = ForeignKeyField(Feed)
    entry = ForeignKeyField(Entry)
    created = DateTimeField(default=datetime.utcnow)


class EntryVersion(BaseModel):
    title = CharField()
    url = CharField()
    summary = CharField()
    created = DateTimeField(default=datetime.utcnow)
    archive_url = CharField(null=True)
    entry = ForeignKeyField(Entry, related_name='versions')

    @property
    def diff(self):
        """
        The diff that this version created. It can be None if
        this is the first version of a given entry.
        """
        try:
            return Diff.select().where(Diff.new_id==self.id).get()
        except:
            return None

    @property
    def next_diff(self):
        """
        The diff that this version participates in as the previous
        version. I know that's kind of a tongue twister. This can be
        None if this version is the latest we know about.
        """
        try:
            return Diff.select().where(Diff.old_id==self.id).get()
        except:
            return None

    @property
    def html(self):
        return "<h1>%s</h1>\n\n%s" % (self.title, self.summary)

    def archive(self):
        try:
            save_url = "https://web.archive.org/save/" + self.url
            resp = requests.get(save_url, headers={"User-Agent": UA})
            wayback_id = resp.headers.get("Content-Location")
            self.archive_url = "https://wayback.archive.org" + wayback_id
            logging.info("archived version at %s", self.archive_url)
            self.save()
            return self.archive_url
        except Exception as e:
            logging.error(
                "unexpected archive.org response for %s ; headers=%s ; %s", 
                save_url, resp.headers, e
            )
            return

class Diff(BaseModel):
    old = ForeignKeyField(EntryVersion, related_name="prev_diffs")
    new = ForeignKeyField(EntryVersion, related_name="next_diffs")
    created = DateTimeField(default=datetime.utcnow)
    tweeted = DateTimeField(null=True)
    blogged = DateTimeField(null=True)

    @property
    def html_path(self):
        # use prime number to spread across directories
        path = home_path("diffs/%s/%s.html" % ((self.id % 257), self.id))
        if not os.path.isdir(os.path.dirname(path)):
            os.makedirs(os.path.dirname(path))
        return path

    @property
    def screenshot_path(self):
        return self.html_path.replace(".html", ".jpg")

    @property
    def thumbnail_path(self):
        return self.screenshot_path.replace('.jpg', '-thumb.jpg')

    def generate(self):
        self._generate_diff_html()
        self._generate_diff_images()


    def _generate_diff_html(self):
        if os.path.isfile(self.html_path):
            return
        tmpl_path = os.path.join(os.path.dirname(__file__), "diff.html")
        logging.info("creating html diff: %s", self.html_path)
        diff = htmldiff.render_html_diff(self.old.html, self.new.html)
        tmpl = jinja2.Template(codecs.open(tmpl_path, "r", "utf8").read())
        html = tmpl.render(
            title=self.new.title,
            url=self.old.entry.url,
            old_url=self.old.archive_url,
            old_time=self.old.created,
            new_url=self.new.archive_url,
            new_time=self.new.created,
            diff=diff
        )
        codecs.open(self.html_path, "w", 'utf8').write(html)

    def _generate_diff_images(self):
        if os.path.isfile(self.screenshot_path):
            return
        if not hasattr(self, 'browser'):
            phantomjs = config.get('phantomjs', 'phantomjs')
            self.browser = webdriver.PhantomJS(phantomjs)
        logging.info("creating image screenshot %s", self.screenshot_path)
        self.browser.set_window_size(1400, 1000)
        self.browser.get(self.html_path)
        self.browser.save_screenshot(self.screenshot_path)
        logging.info("creating image thumbnail %s", self.thumbnail_path)
        self.browser.set_window_size(800, 400)
        self.browser.execute_script("clip()")
        self.browser.save_screenshot(self.thumbnail_path)


def setup_logging():
    path = config.get('log', home_path('diffengine.log'))
    logging.basicConfig(
        level=logging.INFO,
        format="%(asctime)s - %(name)s - %(levelname)s - %(message)s",
        filename=path,
        filemode="a"
    )

def load_config(prompt=True):
    global config
    config_file = os.path.join(home, "config.yaml")
    if os.path.isfile(config_file):
        config = yaml.load(open(config_file))
    else:
        if not os.path.isdir(home):
            os.makedirs(home)
        if prompt:
            config = get_initial_config()
        yaml.dump(config, open(config_file, "w"), default_flow_style=False)

def get_initial_config():
    config = {"feeds": [], "phantomjs": "phantomjs"}

    while len(config['feeds']) == 0:
        url = input("What RSS/Atom feed would you like to monitor? ")
        feed = feedparser.parse(url)
        if len(feed.entries) == 0:
            print("Oops, that doesn't look like an RSS or Atom feed.")
        else:
            config['feeds'].append({
                "url": url,
                "name": feed.feed.title
            })

    answer = input("Would you like to set up tweeting edits? [Y/n] ")
    if answer.lower() == "y":
        print("Go to https://apps.twitter.com and create an application.")
        consumer_key = input("What is the consumer key? ")
        consumer_secret = input("What is the consumer secret? ")
        auth = tweepy.OAuthHandler(consumer_key, consumer_secret)
        auth.secure = True
        auth_url = auth.get_authorization_url()
        input("Log in to https://twitter.com as the user you want to tweet as and hit enter.")
        input("Visit %s in your browser and hit enter." % auth_url)
        pin = input("What is your PIN: ")
        token = auth.get_access_token(verifier=pin)
        config["twitter"] = {
            "consumer_key": consumer_key,
            "consumer_secret": consumer_secret
        }
        config["feeds"][0]["twitter"] = {
            "access_token": token[0],
            "access_token_secret": token[1]
        }

    print("Saved your configuration in %s/config.yaml" % home.rstrip("/"))
    print("Fetching initial set of entries.")

    return config

def home_path(rel_path):
    return os.path.join(home, rel_path)

def setup_db():
    global db
    db_file = config.get('db', home_path('diffengine.db'))
    logging.debug("connecting to db %s", db_file)
    db.init(db_file)
    db.connect()
    db.create_tables([Feed, Entry, FeedEntry, EntryVersion, Diff], safe=True)

def setup_phantomjs():
    phantomjs = config.get("phantomjs", "phantomjs")
    try:
        subprocess.check_output([phantomjs, '--version'])
    except FileNotFoundError:
        print("Please install phantomjs <http://phantomjs.org/>")
        print("If phantomjs is intalled but not in your path you can set the full path to phantomjs in your config: %s" % home.rstrip("/"))
        sys.exit()

def tweet_diff(diff, token):
    if 'twitter' not in config:
        logging.debug("twitter not configured")
        return
    elif not token:
        logging.debug("access token/secret not set up for feed")
        return
    elif diff.tweeted:
        logging.warn("diff %s has already been tweeted", diff.id)
        return
    elif not (diff.old.archive_url and diff.new.archive_url):
        logging.warn("not tweeting without archive urls")
        return

    t = config['twitter']
    auth = tweepy.OAuthHandler(t['consumer_key'], t['consumer_secret'])
    auth.secure = True
    auth.set_access_token(token['access_token'], token['access_token_secret'])
    twitter = tweepy.API(auth)

    status = diff.new.title
    if len(status) >= 85:
        status = status[0:85] + "…"

    status += " " + diff.old.archive_url +  " ➜ " + diff.new.archive_url

    try:
        twitter.update_with_media(diff.thumbnail_path, status)
        diff.tweeted = datetime.utcnow()
        logging.info("tweeted %s", status)
        diff.save()
    except Exception as e:
        logging.error("unable to tweet: %s", e)


def init(new_home, prompt=True):
    global home
    home = new_home
    load_config(prompt)
    setup_phantomjs()
    setup_logging()
    setup_db()

def main():
    if len(sys.argv) == 1:
        home = os.getcwd()
    else:
        home = sys.argv[1]

    init(home)
    start_time = datetime.utcnow()
    logging.info("starting up with home=%s", home)
    
    checked = skipped = new = 0
<<<<<<< HEAD
    
    try:
        for f in config.get('feeds', []):
            feed, created = Feed.create_or_get(url=f['url'], name=f['name'])
            if created:
                logging.debug("created new feed for %s", f['url'])

            # get latest feed entries
            feed.get_latest()
            
            # get latest content for each entry
            for entry in feed.entries:
                if not entry.stale:
                    skipped += 1
                    continue
                checked += 1
                version = entry.get_latest()
                if version:
                    new_count += 1
                if version and version.diff and 'twitter' in f:
                    tweet_diff(version.diff, f['twitter'])
    except Exception as e:
        logging.error("unable to access: %s due to %s", f['url'], e)
=======

    for f in config.get('feeds', []):
        feed, created = Feed.create_or_get(url=f['url'], name=f['name'])
        if created:
            logging.debug("created new feed for %s", f['url'])

        # get latest feed entries
        feed.get_latest()
        
        # get latest content for each entry
        for entry in feed.entries:
            if not entry.stale:
                skipped += 1
                continue
            checked += 1
            version = entry.get_latest()
            if version:
                new += 1
            if version and version.diff and 'twitter' in f:
                tweet_diff(version.diff, f['twitter'])
>>>>>>> 5f68685f

    elapsed = datetime.utcnow() - start_time
    logging.info("shutting down: new=%s checked=%s skipped=%s elapsed=%s", 
        new, checked, skipped, elapsed)

def _dt(d):
    return d.strftime("%Y-%m-%d %H:%M:%S")

def _remove_utm(url):
    u = urlparse(url)
    q = parse_qs(u.query, keep_blank_values=True)
    new_q = dict((k, v) for k, v in q.items() if not k.startswith('utm_'))
    return urlunparse([
        u.scheme,
        u.netloc,
        u.path,
        u.params,
        urlencode(new_q, doseq=True),
        u.fragment
    ])

if __name__ == "__main__":
    main()
<|MERGE_RESOLUTION|>--- conflicted
+++ resolved
@@ -433,8 +433,7 @@
     logging.info("starting up with home=%s", home)
     
     checked = skipped = new = 0
-<<<<<<< HEAD
-    
+
     try:
         for f in config.get('feeds', []):
             feed, created = Feed.create_or_get(url=f['url'], name=f['name'])
@@ -452,33 +451,11 @@
                 checked += 1
                 version = entry.get_latest()
                 if version:
-                    new_count += 1
+                    new += 1
                 if version and version.diff and 'twitter' in f:
                     tweet_diff(version.diff, f['twitter'])
     except Exception as e:
         logging.error("unable to access: %s due to %s", f['url'], e)
-=======
-
-    for f in config.get('feeds', []):
-        feed, created = Feed.create_or_get(url=f['url'], name=f['name'])
-        if created:
-            logging.debug("created new feed for %s", f['url'])
-
-        # get latest feed entries
-        feed.get_latest()
-        
-        # get latest content for each entry
-        for entry in feed.entries:
-            if not entry.stale:
-                skipped += 1
-                continue
-            checked += 1
-            version = entry.get_latest()
-            if version:
-                new += 1
-            if version and version.diff and 'twitter' in f:
-                tweet_diff(version.diff, f['twitter'])
->>>>>>> 5f68685f
 
     elapsed = datetime.utcnow() - start_time
     logging.info("shutting down: new=%s checked=%s skipped=%s elapsed=%s", 
