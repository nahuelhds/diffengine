--- conflicted
+++ resolved
@@ -47,20 +47,6 @@
 from selenium.webdriver.chrome.options import Options as ChromeOptions
 from selenium.webdriver.firefox.options import Options as FirefoxOptions
 from urllib.parse import urlparse, urlunparse, parse_qs, urlencode
-<<<<<<< HEAD
-=======
-from envyaml import EnvYAML
-
-from diffengine.exceptions.webdriver import UnknownWebdriverError
-from diffengine.exceptions.twitter import ConfigNotFoundError, TwitterError
-from diffengine.text import to_utf8
-from diffengine.twitter import TwitterHandler
-from diffengine.exceptions.sendgrid import (
-    ConfigNotFoundError as SGConfigNotFoundError,
-    SendgridError,
-)
-from diffengine.sendgrid import SendgridHandler
->>>>>>> 505aa2a8
 
 home = None
 config = {}
@@ -186,10 +172,7 @@
         if resp.status_code != 200:
             logging.warn("Got %s when fetching %s", resp.status_code, self.url)
             return None
-<<<<<<< HEAD
-=======
-
->>>>>>> 505aa2a8
+
         doc = readability.Document(to_utf8(resp.text))
         title = doc.title()
         summary = doc.summary(html_partial=True)
